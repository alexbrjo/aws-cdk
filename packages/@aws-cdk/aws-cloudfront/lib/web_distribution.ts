import * as certificatemanager from '@aws-cdk/aws-certificatemanager';
import * as iam from '@aws-cdk/aws-iam';
import * as lambda from '@aws-cdk/aws-lambda';
import * as s3 from '@aws-cdk/aws-s3';
import * as cdk from '@aws-cdk/core';
import { Construct } from 'constructs';
import { CfnDistribution } from './cloudfront.generated';
import { IDistribution, LambdaEdgeEventType, OriginProtocolPolicy, PriceClass, ViewerProtocolPolicy, SSLMethod, SecurityPolicyProtocol } from './distribution';
import { IOriginAccessIdentity } from './origin_access_identity';

export enum HttpVersion {
  HTTP1_1 = 'http1.1',
  HTTP2 = 'http2'
}

/**
 * HTTP status code to failover to second origin
 */
export enum FailoverStatusCode {
  /**
   * Forbidden (403)
   */
  FORBIDDEN = 403,

  /**
   * Not found (404)
   */
  NOT_FOUND = 404,

  /**
   * Internal Server Error (500)
   */
  INTERNAL_SERVER_ERROR = 500,

  /**
   * Bad Gateway (502)
   */
  BAD_GATEWAY = 502,

  /**
   * Service Unavailable (503)
   */
  SERVICE_UNAVAILABLE = 503,

  /**
   * Gateway Timeout (504)
   */
  GATEWAY_TIMEOUT = 504,
}

/**
 * Configuration for custom domain names
 *
 * CloudFront can use a custom domain that you provide instead of a
 * "cloudfront.net" domain. To use this feature you must provide the list of
 * additional domains, and the ACM Certificate that CloudFront should use for
 * these additional domains.
 */
export interface AliasConfiguration {
  /**
   * ARN of an AWS Certificate Manager (ACM) certificate.
   */
  readonly acmCertRef: string;

  /**
   * Domain names on the certificate
   *
   * Both main domain name and Subject Alternative Names.
   */
  readonly names: string[];

  /**
   * How CloudFront should serve HTTPS requests.
   *
   * See the notes on SSLMethod if you wish to use other SSL termination types.
   *
   * @default SSLMethod.SNI
   * @see https://docs.aws.amazon.com/cloudfront/latest/APIReference/API_ViewerCertificate.html
   */
  readonly sslMethod?: SSLMethod;

  /**
   * The minimum version of the SSL protocol that you want CloudFront to use for HTTPS connections.
   *
   * CloudFront serves your objects only to browsers or devices that support at
   * least the SSL version that you specify.
   *
   * @default - SSLv3 if sslMethod VIP, TLSv1 if sslMethod SNI
   */
  readonly securityPolicy?: SecurityPolicyProtocol;
}

/**
 * Logging configuration for incoming requests
 */
export interface LoggingConfiguration {
  /**
   * Bucket to log requests to
   *
   * @default - A logging bucket is automatically created.
   */
  readonly bucket?: s3.IBucket,

  /**
   * Whether to include the cookies in the logs
   *
   * @default false
   */
  readonly includeCookies?: boolean,

  /**
   * Where in the bucket to store logs
   *
   * @default - No prefix.
   */
  readonly prefix?: string
}

// Subset of SourceConfiguration for rendering properties internally
interface SourceConfigurationRender {
  readonly connectionAttempts?: number;
  readonly connectionTimeout?: cdk.Duration;
  readonly s3OriginSource?: S3OriginConfig;
  readonly customOriginSource?: CustomOriginConfig;
  readonly originPath?: string;
  readonly originHeaders?: { [key: string]: string };
}

/**
 * A source configuration is a wrapper for CloudFront origins and behaviors.
 * An origin is what CloudFront will "be in front of" - that is, CloudFront will pull it's assets from an origin.
 *
 * If you're using s3 as a source - pass the `s3Origin` property, otherwise, pass the `customOriginSource` property.
 *
 * One or the other must be passed, and it is invalid to pass both in the same SourceConfiguration.
 */
export interface SourceConfiguration {
  /**
   * The number of times that CloudFront attempts to connect to the origin.
   * You can specify 1, 2, or 3 as the number of attempts.
   *
   * @default 3
   */
  readonly connectionAttempts?: number;

  /**
   * The number of seconds that CloudFront waits when trying to establish a connection to the origin.
   * You can specify a number of seconds between 1 and 10 (inclusive).
   *
   * @default cdk.Duration.seconds(10)
   */
  readonly connectionTimeout?: cdk.Duration;

  /**
   * An s3 origin source - if you're using s3 for your assets
   */
  readonly s3OriginSource?: S3OriginConfig;

  /**
   * A custom origin source - for all non-s3 sources.
   */
  readonly customOriginSource?: CustomOriginConfig;

  /**
   * An s3 origin source for failover in case the s3OriginSource returns invalid status code
   *
   * @default - no failover configuration
   */
  readonly failoverS3OriginSource?: S3OriginConfig;

  /**
   * A custom origin source for failover in case the s3OriginSource returns invalid status code
   *
   * @default - no failover configuration
   */
  readonly failoverCustomOriginSource?: CustomOriginConfig;

  /**
   * HTTP status code to failover to second origin
   *
   * @default [500, 502, 503, 504]
   */
  readonly failoverCriteriaStatusCodes?: FailoverStatusCode[];

  /**
   * The behaviors associated with this source.
   * At least one (default) behavior must be included.
   */
  readonly behaviors: Behavior[];

  /**
   * The relative path to the origin root to use for sources.
   *
   * @default /
   * @deprecated Use originPath on s3OriginSource or customOriginSource
   */
  readonly originPath?: string;

  /**
   * Any additional headers to pass to the origin
   *
   * @default - No additional headers are passed.
   * @deprecated Use originHeaders on s3OriginSource or customOriginSource
   */
  readonly originHeaders?: { [key: string]: string };
}

/**
 * A custom origin configuration
 */
export interface CustomOriginConfig {
  /**
   * The domain name of the custom origin. Should not include the path - that should be in the parent SourceConfiguration
   */
  readonly domainName: string,

  /**
   * The origin HTTP port
   *
   * @default 80
   */
  readonly httpPort?: number,

  /**
   * The origin HTTPS port
   *
   * @default 443
   */
  readonly httpsPort?: number,

  /**
   * The keep alive timeout when making calls in seconds.
   *
   * @default Duration.seconds(5)
   */
  readonly originKeepaliveTimeout?: cdk.Duration,

  /**
   * The protocol (http or https) policy to use when interacting with the origin.
   *
   * @default OriginProtocolPolicy.HttpsOnly
   */
  readonly originProtocolPolicy?: OriginProtocolPolicy,

  /**
   * The read timeout when calling the origin in seconds
   *
   * @default Duration.seconds(30)
   */
  readonly originReadTimeout?: cdk.Duration

  /**
   * The SSL versions to use when interacting with the origin.
   *
   * @default OriginSslPolicy.TLSv1_2
   */
  readonly allowedOriginSSLVersions?: OriginSslPolicy[];

  /**
   * The relative path to the origin root to use for sources.
   *
   * @default /
   */
  readonly originPath?: string;

  /**
   * Any additional headers to pass to the origin
   *
   * @default - No additional headers are passed.
   */
  readonly originHeaders?: { [key: string]: string };
}

export enum OriginSslPolicy {
  SSL_V3 = 'SSLv3',
  TLS_V1 = 'TLSv1',
  TLS_V1_1 = 'TLSv1.1',
  TLS_V1_2 = 'TLSv1.2',
}

/**
 * S3 origin configuration for CloudFront
 */
export interface S3OriginConfig {
  /**
   * The source bucket to serve content from
   */
  readonly s3BucketSource: s3.IBucket;

  /**
   * The optional Origin Access Identity of the origin identity cloudfront will use when calling your s3 bucket.
   *
   * @default No Origin Access Identity which requires the S3 bucket to be public accessible
   */
  readonly originAccessIdentity?: IOriginAccessIdentity;

  /**
   * The relative path to the origin root to use for sources.
   *
   * @default /
   */
  readonly originPath?: string;

  /**
   * Any additional headers to pass to the origin
   *
   * @default - No additional headers are passed.
   */
  readonly originHeaders?: { [key: string]: string };
}

/**
 * An enum for the supported methods to a CloudFront distribution.
 */
export enum CloudFrontAllowedMethods {
  GET_HEAD = 'GH',
  GET_HEAD_OPTIONS = 'GHO',
  ALL = 'ALL'
}

/**
 * Enums for the methods CloudFront can cache.
 */
export enum CloudFrontAllowedCachedMethods {
  GET_HEAD = 'GH',
  GET_HEAD_OPTIONS = 'GHO',
}

/**
 * A CloudFront behavior wrapper.
 */
export interface Behavior {

  /**
   * If CloudFront should automatically compress some content types.
   *
   * @default true
   */
  readonly compress?: boolean;

  /**
   * If this behavior is the default behavior for the distribution.
   *
   * You must specify exactly one default distribution per CloudFront distribution.
   * The default behavior is allowed to omit the "path" property.
   */
  readonly isDefaultBehavior?: boolean;

  /**
   * Trusted signers is how CloudFront allows you to serve private content.
   * The signers are the account IDs that are allowed to sign cookies/presigned URLs for this distribution.
   *
   * If you pass a non empty value, all requests for this behavior must be signed (no public access will be allowed)
   */
  readonly trustedSigners?: string[];

  /**
   *
   * The default amount of time CloudFront will cache an object.
   *
   * This value applies only when your custom origin does not add HTTP headers,
   * such as Cache-Control max-age, Cache-Control s-maxage, and Expires to objects.
   * @default 86400 (1 day)
   *
   */
  readonly defaultTtl?: cdk.Duration;

  /**
   * The method this CloudFront distribution responds do.
   *
   * @default GET_HEAD
   */
  readonly allowedMethods?: CloudFrontAllowedMethods;

  /**
   * The path this behavior responds to.
   * Required for all non-default behaviors. (The default behavior implicitly has "*" as the path pattern. )
   *
   */
  readonly pathPattern?: string;

  /**
   * Which methods are cached by CloudFront by default.
   *
   * @default GET_HEAD
   */
  readonly cachedMethods?: CloudFrontAllowedCachedMethods;

  /**
   * The values CloudFront will forward to the origin when making a request.
   *
   * @default none (no cookies - no headers)
   *
   */
  readonly forwardedValues?: CfnDistribution.ForwardedValuesProperty;

  /**
   * The minimum amount of time that you want objects to stay in the cache
   * before CloudFront queries your origin.
   */
  readonly minTtl?: cdk.Duration;

  /**
   * The max amount of time you want objects to stay in the cache
   * before CloudFront queries your origin.
   *
   * @default Duration.seconds(31536000) (one year)
   */
  readonly maxTtl?: cdk.Duration;

  /**
   * Declares associated lambda@edge functions for this distribution behaviour.
   *
   * @default No lambda function associated
   */
  readonly lambdaFunctionAssociations?: LambdaFunctionAssociation[];

}

export interface LambdaFunctionAssociation {

  /**
   * The lambda event type defines at which event the lambda
   * is called during the request lifecycle
   */
  readonly eventType: LambdaEdgeEventType;

  /**
   * A version of the lambda to associate
   */
  readonly lambdaFunction: lambda.IVersion;
}

export interface ViewerCertificateOptions {
  /**
   * How CloudFront should serve HTTPS requests.
   *
   * See the notes on SSLMethod if you wish to use other SSL termination types.
   *
   * @default SSLMethod.SNI
   * @see https://docs.aws.amazon.com/cloudfront/latest/APIReference/API_ViewerCertificate.html
   */
  readonly sslMethod?: SSLMethod;

  /**
   * The minimum version of the SSL protocol that you want CloudFront to use for HTTPS connections.
   *
   * CloudFront serves your objects only to browsers or devices that support at
   * least the SSL version that you specify.
   *
   * @default - SSLv3 if sslMethod VIP, TLSv1 if sslMethod SNI
   */
  readonly securityPolicy?: SecurityPolicyProtocol;

  /**
   * Domain names on the certificate (both main domain name and Subject Alternative names)
   */
  readonly aliases?: string[];
}

/**
 * Viewer certificate configuration class
 */
export class ViewerCertificate {
  /**
   * Generate an AWS Certificate Manager (ACM) viewer certificate configuration
   *
   * @param certificate AWS Certificate Manager (ACM) certificate.
   *                    Your certificate must be located in the us-east-1 (US East (N. Virginia)) region to be accessed by CloudFront
   * @param options certificate configuration options
   */
  public static fromAcmCertificate(certificate: certificatemanager.ICertificate, options: ViewerCertificateOptions = {}) {
    const {
      sslMethod: sslSupportMethod = SSLMethod.SNI,
      securityPolicy: minimumProtocolVersion,
      aliases,
    } = options;

    return new ViewerCertificate({
      acmCertificateArn: certificate.certificateArn, sslSupportMethod, minimumProtocolVersion,
    }, aliases);
  }

  /**
   * Generate an IAM viewer certificate configuration
   *
   * @param iamCertificateId Identifier of the IAM certificate
   * @param options certificate configuration options
   */
  public static fromIamCertificate(iamCertificateId: string, options: ViewerCertificateOptions = {}) {
    const {
      sslMethod: sslSupportMethod = SSLMethod.SNI,
      securityPolicy: minimumProtocolVersion,
      aliases,
    } = options;

    return new ViewerCertificate({
      iamCertificateId, sslSupportMethod, minimumProtocolVersion,
    }, aliases);
  }

  /**
   * Generate a viewer certifcate configuration using
   * the CloudFront default certificate (e.g. d111111abcdef8.cloudfront.net)
   * and a {@link SecurityPolicyProtocol.TLS_V1} security policy.
   *
   * @param aliases Alternative CNAME aliases
   *                You also must create a CNAME record with your DNS service to route queries
   */
  public static fromCloudFrontDefaultCertificate(...aliases: string[]) {
    return new ViewerCertificate({ cloudFrontDefaultCertificate: true }, aliases);
  }

  private constructor(
    public readonly props: CfnDistribution.ViewerCertificateProperty,
    public readonly aliases: string[] = []) { }
}

/**
 * Controls the countries in which your content is distributed.
 */
export class GeoRestriction {

  /**
   * Whitelist specific countries which you want CloudFront to distribute your content.
   *
   * @param locations Two-letter, uppercase country code for a country
   * that you want to whitelist. Include one element for each country.
   * See ISO 3166-1-alpha-2 code on the *International Organization for Standardization* website
   */
  public static whitelist(...locations: string[]) {
    return new GeoRestriction('whitelist', GeoRestriction.validateLocations(locations));
  }

  /**
   * Blacklist specific countries which you don't want CloudFront to distribute your content.
   *
   * @param locations Two-letter, uppercase country code for a country
   * that you want to blacklist. Include one element for each country.
   * See ISO 3166-1-alpha-2 code on the *International Organization for Standardization* website
   */
  public static blacklist(...locations: string[]) {
    return new GeoRestriction('blacklist', GeoRestriction.validateLocations(locations));
  }

  private static LOCATION_REGEX = /^[A-Z]{2}$/;

  private static validateLocations(locations: string[]) {
    if (locations.length === 0) {
      throw new Error('Should provide at least 1 location');
    }
    locations.forEach(location => {
      if (!GeoRestriction.LOCATION_REGEX.test(location)) {
        // eslint-disable-next-line max-len
        throw new Error(`Invalid location format for location: ${location}, location should be two-letter and uppercase country ISO 3166-1-alpha-2 code`);
      }
    });
    return locations;
  }

  /**
   * Creates an instance of GeoRestriction for internal use
   *
   * @param restrictionType Specifies the restriction type to impose (whitelist or blacklist)
   * @param locations Two-letter, uppercase country code for a country
   * that you want to whitelist/blacklist. Include one element for each country.
   * See ISO 3166-1-alpha-2 code on the *International Organization for Standardization* website
   */
  private constructor(readonly restrictionType: 'whitelist' | 'blacklist', readonly locations: string[]) {}
}

export interface CloudFrontWebDistributionProps {

  /**
   * AliasConfiguration is used to configured CloudFront to respond to requests on custom domain names.
   *
   * @default - None.
   * @deprecated see {@link CloudFrontWebDistributionProps#viewerCertificate} with {@link ViewerCertificate#acmCertificate}
   */
  readonly aliasConfiguration?: AliasConfiguration;

  /**
   * A comment for this distribution in the CloudFront console.
   *
   * @default - No comment is added to distribution.
   */
  readonly comment?: string;

  /**
   * The default object to serve.
   *
   * @default - "index.html" is served.
   */
  readonly defaultRootObject?: string;

  /**
   * If your distribution should have IPv6 enabled.
   *
   * @default true
   */
  readonly enableIpV6?: boolean;

  /**
   * The max supported HTTP Versions.
   *
   * @default HttpVersion.HTTP2
   */
  readonly httpVersion?: HttpVersion;

  /**
   * The price class for the distribution (this impacts how many locations CloudFront uses for your distribution, and billing)
   *
   * @default PriceClass.PRICE_CLASS_100 the cheapest option for CloudFront is picked by default.
   */
  readonly priceClass?: PriceClass;

  /**
   * The default viewer policy for incoming clients.
   *
   * @default RedirectToHTTPs
   */
  readonly viewerProtocolPolicy?: ViewerProtocolPolicy;

  /**
   * The origin configurations for this distribution. Behaviors are a part of the origin.
   */
  readonly originConfigs: SourceConfiguration[];

  /**
   * Optional - if we should enable logging.
   * You can pass an empty object ({}) to have us auto create a bucket for logging.
   * Omission of this property indicates no logging is to be enabled.
   *
   * @default - no logging is enabled by default.
   */
  readonly loggingConfig?: LoggingConfiguration;

  /**
   * How CloudFront should handle requests that are not successful (eg PageNotFound)
   *
   * By default, CloudFront does not replace HTTP status codes in the 4xx and 5xx range
   * with custom error messages. CloudFront does not cache HTTP status codes.
   *
   * @default - No custom error configuration.
   */
  readonly errorConfigurations?: CfnDistribution.CustomErrorResponseProperty[];

  /**
   * Unique identifier that specifies the AWS WAF web ACL to associate with this CloudFront distribution.
   * @see https://docs.aws.amazon.com/waf/latest/developerguide/what-is-aws-waf.html
   *
   * @default - No AWS Web Application Firewall web access control list (web ACL).
   */
  readonly webACLId?: string;

  /**
   * Specifies whether you want viewers to use HTTP or HTTPS to request your objects,
   * whether you're using an alternate domain name with HTTPS, and if so,
   * if you're using AWS Certificate Manager (ACM) or a third-party certificate authority.
   *
   * @default ViewerCertificate.fromCloudFrontDefaultCertificate()
   *
   * @see https://aws.amazon.com/premiumsupport/knowledge-center/custom-ssl-certificate-cloudfront/
   */
  readonly viewerCertificate?: ViewerCertificate;

  /**
   * Controls the countries in which your content is distributed.
   *
   * @default No geo restriction
   */
  readonly geoRestriction?: GeoRestriction;
}

/**
 * Internal only - just adds the originId string to the Behavior
 */
interface BehaviorWithOrigin extends Behavior {
  readonly targetOriginId: string;
}

/**
 * Amazon CloudFront is a global content delivery network (CDN) service that securely delivers data, videos,
 * applications, and APIs to your viewers with low latency and high transfer speeds.
 * CloudFront fronts user provided content and caches it at edge locations across the world.
 *
 * Here's how you can use this construct:
 *
 * ```ts
 * import { CloudFrontWebDistribution } from '@aws-cdk/aws-cloudfront'
 *
 * const sourceBucket = new Bucket(this, 'Bucket');
 *
 * const distribution = new CloudFrontWebDistribution(this, 'MyDistribution', {
 *  originConfigs: [
 *    {
 *      s3OriginSource: {
 *      s3BucketSource: sourceBucket
 *      },
 *      behaviors : [ {isDefaultBehavior: true}]
 *    }
 *  ]
 * });
 * ```
 *
 * This will create a CloudFront distribution that uses your S3Bucket as it's origin.
 *
 * You can customize the distribution using additional properties from the CloudFrontWebDistributionProps interface.
 *
 * @resource AWS::CloudFront::Distribution
 */
<<<<<<< HEAD
export class CloudFrontWebDistribution extends Construct implements IDistribution {
=======
export class CloudFrontWebDistribution extends cdk.Resource implements IDistribution {
>>>>>>> 319bbf9e
  /**
   * The logging bucket for this CloudFront distribution.
   * If logging is not enabled for this distribution - this property will be undefined.
   */
  public readonly loggingBucket?: s3.IBucket;

  /**
   * The domain name created by CloudFront for this distribution.
   * If you are using aliases for your distribution, this is the domainName your DNS records should point to.
   * (In Route53, you could create an ALIAS record to this value, for example.)
   *
   * @deprecated - Use `distributionDomainName` instead.
   */
  public readonly domainName: string;

  /**
   * The domain name created by CloudFront for this distribution.
   * If you are using aliases for your distribution, this is the domainName your DNS records should point to.
   * (In Route53, you could create an ALIAS record to this value, for example.)
   */
  public readonly distributionDomainName: string;

  /**
   * The distribution ID for this distribution.
   */
  public readonly distributionId: string;

  /**
   * Maps our methods to the string arrays they are
   */
  private readonly METHOD_LOOKUP_MAP = {
    GH: ['GET', 'HEAD'],
    GHO: ['GET', 'HEAD', 'OPTIONS'],
    ALL: ['DELETE', 'GET', 'HEAD', 'OPTIONS', 'PATCH', 'POST', 'PUT'],
  };

  /**
   * Maps for which SecurityPolicyProtocol are available to which SSLMethods
   */
  private readonly VALID_SSL_PROTOCOLS: { [method in SSLMethod]: string[] } = {
    [SSLMethod.SNI]: [
      SecurityPolicyProtocol.TLS_V1, SecurityPolicyProtocol.TLS_V1_1_2016,
      SecurityPolicyProtocol.TLS_V1_2016, SecurityPolicyProtocol.TLS_V1_2_2018,
    ],
    [SSLMethod.VIP]: [SecurityPolicyProtocol.SSL_V3, SecurityPolicyProtocol.TLS_V1],
  };

  constructor(scope: Construct, id: string, props: CloudFrontWebDistributionProps) {
    super(scope, id);

    let distributionConfig: CfnDistribution.DistributionConfigProperty = {
      comment: props.comment,
      enabled: true,
      defaultRootObject: props.defaultRootObject !== undefined ? props.defaultRootObject : 'index.html',
      httpVersion: props.httpVersion || HttpVersion.HTTP2,
      priceClass: props.priceClass || PriceClass.PRICE_CLASS_100,
      ipv6Enabled: (props.enableIpV6 !== undefined) ? props.enableIpV6 : true,
      // eslint-disable-next-line max-len
      customErrorResponses: props.errorConfigurations, // TODO: validation : https://docs.aws.amazon.com/AWSCloudFormation/latest/UserGuide/aws-properties-cloudfront-distribution-customerrorresponse.html#cfn-cloudfront-distribution-customerrorresponse-errorcachingminttl
      webAclId: props.webACLId,
    };

    const behaviors: BehaviorWithOrigin[] = [];

    const origins: CfnDistribution.OriginProperty[] = [];

    const originGroups: CfnDistribution.OriginGroupProperty[] = [];

    let originIndex = 1;
    for (const originConfig of props.originConfigs) {
      let originId = `origin${originIndex}`;
      const originProperty = this.toOriginProperty(originConfig, originId);

      if (originConfig.failoverCustomOriginSource || originConfig.failoverS3OriginSource) {
        const originSecondaryId = `originSecondary${originIndex}`;
        const originSecondaryProperty = this.toOriginProperty(
          {
            s3OriginSource: originConfig.failoverS3OriginSource,
            customOriginSource: originConfig.failoverCustomOriginSource,
            originPath: originConfig.originPath,
            originHeaders: originConfig.originHeaders,
          },
          originSecondaryId,
        );
        const originGroupsId = `OriginGroup${originIndex}`;
        const failoverCodes = originConfig.failoverCriteriaStatusCodes ?? [500, 502, 503, 504];
        originGroups.push({
          id: originGroupsId,
          members: {
            items: [{ originId }, { originId: originSecondaryId }],
            quantity: 2,
          },
          failoverCriteria: {
            statusCodes: {
              items: failoverCodes,
              quantity: failoverCodes.length,
            },
          },
        });
        originId = originGroupsId;
        origins.push(originSecondaryProperty);
      }

      for (const behavior of originConfig.behaviors) {
        behaviors.push({ ...behavior, targetOriginId: originId });
      }

      origins.push(originProperty);
      originIndex++;
    }

    origins.forEach(origin => {
      if (!origin.s3OriginConfig && !origin.customOriginConfig) {
        throw new Error(`Origin ${origin.domainName} is missing either S3OriginConfig or CustomOriginConfig. At least 1 must be specified.`);
      }
    });
    const originGroupsDistConfig =
      originGroups.length > 0
        ? {
          items: originGroups,
          quantity: originGroups.length,
        }
        : undefined;
    distributionConfig = {
      ...distributionConfig,
      origins,
      originGroups: originGroupsDistConfig,
    };

    const defaultBehaviors = behaviors.filter(behavior => behavior.isDefaultBehavior);
    if (defaultBehaviors.length !== 1) {
      throw new Error('There can only be one default behavior across all sources. [ One default behavior per distribution ].');
    }

    distributionConfig = { ...distributionConfig, defaultCacheBehavior: this.toBehavior(defaultBehaviors[0], props.viewerProtocolPolicy) };

    const otherBehaviors: CfnDistribution.CacheBehaviorProperty[] = [];
    for (const behavior of behaviors.filter(b => !b.isDefaultBehavior)) {
      if (!behavior.pathPattern) {
        throw new Error('pathPattern is required for all non-default behaviors');
      }
      otherBehaviors.push(this.toBehavior(behavior, props.viewerProtocolPolicy) as CfnDistribution.CacheBehaviorProperty);
    }

    distributionConfig = { ...distributionConfig, cacheBehaviors: otherBehaviors.length > 0 ? otherBehaviors : undefined };

    if (props.aliasConfiguration && props.viewerCertificate) {
      throw new Error([
        'You cannot set both aliasConfiguration and viewerCertificate properties.',
        'Please only use viewerCertificate, as aliasConfiguration is deprecated.',
      ].join(' '));
    }

    let _viewerCertificate = props.viewerCertificate;
    if (props.aliasConfiguration) {
      const {acmCertRef, securityPolicy, sslMethod, names: aliases} = props.aliasConfiguration;

      _viewerCertificate = ViewerCertificate.fromAcmCertificate(
        certificatemanager.Certificate.fromCertificateArn(this, 'AliasConfigurationCert', acmCertRef),
        { securityPolicy, sslMethod, aliases },
      );
    }

    if (_viewerCertificate) {
      const {props: viewerCertificate, aliases} = _viewerCertificate;
      Object.assign(distributionConfig, {aliases, viewerCertificate});

      const {minimumProtocolVersion, sslSupportMethod} = viewerCertificate;

      if (minimumProtocolVersion != null && sslSupportMethod != null) {
        const validProtocols = this.VALID_SSL_PROTOCOLS[sslSupportMethod as SSLMethod];

        if (validProtocols.indexOf(minimumProtocolVersion.toString()) === -1) {
          // eslint-disable-next-line max-len
          throw new Error(`${minimumProtocolVersion} is not compabtible with sslMethod ${sslSupportMethod}.\n\tValid Protocols are: ${validProtocols.join(', ')}`);
        }
      }
    } else {
      distributionConfig = { ...distributionConfig,
        viewerCertificate: { cloudFrontDefaultCertificate: true },
      };
    }

    if (props.loggingConfig) {
      this.loggingBucket = props.loggingConfig.bucket || new s3.Bucket(this, 'LoggingBucket');
      distributionConfig = {
        ...distributionConfig,
        logging: {
          bucket: this.loggingBucket.bucketRegionalDomainName,
          includeCookies: props.loggingConfig.includeCookies || false,
          prefix: props.loggingConfig.prefix,
        },
      };
    }

    if (props.geoRestriction) {
      distributionConfig = {
        ...distributionConfig,
        restrictions: {
          geoRestriction: {
            restrictionType: props.geoRestriction.restrictionType,
            locations: props.geoRestriction.locations,
          },
        },
      };
    }

    const distribution = new CfnDistribution(this, 'CFDistribution', { distributionConfig });
    this.node.defaultChild = distribution;
    this.domainName = distribution.attrDomainName;
    this.distributionDomainName = distribution.attrDomainName;
    this.distributionId = distribution.ref;
  }

  private toBehavior(input: BehaviorWithOrigin, protoPolicy?: ViewerProtocolPolicy) {
    let toReturn = {
      allowedMethods: this.METHOD_LOOKUP_MAP[input.allowedMethods || CloudFrontAllowedMethods.GET_HEAD],
      cachedMethods: this.METHOD_LOOKUP_MAP[input.cachedMethods || CloudFrontAllowedCachedMethods.GET_HEAD],
      compress: input.compress !== false,
      defaultTtl: input.defaultTtl && input.defaultTtl.toSeconds(),
      forwardedValues: input.forwardedValues || { queryString: false, cookies: { forward: 'none' } },
      maxTtl: input.maxTtl && input.maxTtl.toSeconds(),
      minTtl: input.minTtl && input.minTtl.toSeconds(),
      trustedSigners: input.trustedSigners,
      targetOriginId: input.targetOriginId,
      viewerProtocolPolicy: protoPolicy || ViewerProtocolPolicy.REDIRECT_TO_HTTPS,
    };
    if (!input.isDefaultBehavior) {
      toReturn = Object.assign(toReturn, { pathPattern: input.pathPattern });
    }
    if (input.lambdaFunctionAssociations) {
      toReturn = Object.assign(toReturn, {
        lambdaFunctionAssociations: input.lambdaFunctionAssociations
          .map(fna => ({
            eventType: fna.eventType,
            lambdaFunctionArn: fna.lambdaFunction && fna.lambdaFunction.functionArn,
          })),
      });

      // allow edgelambda.amazonaws.com to assume the functions' execution role.
      for (const a of input.lambdaFunctionAssociations) {
        if (a.lambdaFunction.role && a.lambdaFunction.role instanceof iam.Role && a.lambdaFunction.role.assumeRolePolicy) {
          a.lambdaFunction.role.assumeRolePolicy.addStatements(new iam.PolicyStatement({
            actions: [ 'sts:AssumeRole' ],
            principals: [ new iam.ServicePrincipal('edgelambda.amazonaws.com') ],
          }));
        }
      }
    }
    return toReturn;
  }

  private toOriginProperty(originConfig: SourceConfigurationRender, originId: string): CfnDistribution.OriginProperty {
    if (
      !originConfig.s3OriginSource &&
      !originConfig.customOriginSource
    ) {
      throw new Error(
        'There must be at least one origin source - either an s3OriginSource, a customOriginSource',
      );
    }
    if (originConfig.customOriginSource && originConfig.s3OriginSource) {
      throw new Error(
        'There cannot be both an s3OriginSource and a customOriginSource in the same SourceConfiguration.',
      );
    }

    if ([
      originConfig.originHeaders,
      originConfig.s3OriginSource?.originHeaders,
      originConfig.customOriginSource?.originHeaders,
    ].filter(x => x).length > 1) {
      throw new Error('Only one originHeaders field allowed across origin and failover origins');
    }

    if ([
      originConfig.originPath,
      originConfig.s3OriginSource?.originPath,
      originConfig.customOriginSource?.originPath,
    ].filter(x => x).length > 1) {
      throw new Error('Only one originPath field allowed across origin and failover origins');
    }

    const headers = originConfig.originHeaders ?? originConfig.s3OriginSource?.originHeaders ?? originConfig.customOriginSource?.originHeaders;

    const originHeaders: CfnDistribution.OriginCustomHeaderProperty[] = [];
    if (headers) {
      Object.keys(headers).forEach((key) => {
        const oHeader: CfnDistribution.OriginCustomHeaderProperty = {
          headerName: key,
          headerValue: headers[key],
        };
        originHeaders.push(oHeader);
      });
    }

    let s3OriginConfig: CfnDistribution.S3OriginConfigProperty | undefined;
    if (originConfig.s3OriginSource) {
      // first case for backwards compatibility
      if (originConfig.s3OriginSource.originAccessIdentity) {
        // grant CloudFront OriginAccessIdentity read access to S3 bucket
        originConfig.s3OriginSource.s3BucketSource.grantRead(
          originConfig.s3OriginSource.originAccessIdentity,
        );

        s3OriginConfig = {
          originAccessIdentity: `origin-access-identity/cloudfront/${originConfig.s3OriginSource.originAccessIdentity.originAccessIdentityName}`,
        };
      } else {
        s3OriginConfig = {};
      }
    }

    const connectionAttempts = originConfig.connectionAttempts ?? 3;
    if (connectionAttempts < 1 || 3 < connectionAttempts || !Number.isInteger(connectionAttempts)) {
      throw new Error('connectionAttempts: You can specify 1, 2, or 3 as the number of attempts.');
    }

    const connectionTimeout = (originConfig.connectionTimeout || cdk.Duration.seconds(10)).toSeconds();
    if (connectionTimeout < 1 || 10 < connectionTimeout || !Number.isInteger(connectionTimeout)) {
      throw new Error('connectionTimeout: You can specify a number of seconds between 1 and 10 (inclusive).');
    }

    const originProperty: CfnDistribution.OriginProperty = {
      id: originId,
      domainName: originConfig.s3OriginSource
        ? originConfig.s3OriginSource.s3BucketSource.bucketRegionalDomainName
        : originConfig.customOriginSource!.domainName,
      originPath: originConfig.originPath ?? originConfig.customOriginSource?.originPath ?? originConfig.s3OriginSource?.originPath,
      originCustomHeaders:
          originHeaders.length > 0 ? originHeaders : undefined,
      s3OriginConfig,
      customOriginConfig: originConfig.customOriginSource
        ? {
          httpPort: originConfig.customOriginSource.httpPort || 80,
          httpsPort: originConfig.customOriginSource.httpsPort || 443,
          originKeepaliveTimeout:
                (originConfig.customOriginSource.originKeepaliveTimeout &&
                  originConfig.customOriginSource.originKeepaliveTimeout.toSeconds()) ||
                5,
          originReadTimeout:
                (originConfig.customOriginSource.originReadTimeout &&
                  originConfig.customOriginSource.originReadTimeout.toSeconds()) ||
                30,
          originProtocolPolicy:
                originConfig.customOriginSource.originProtocolPolicy ||
                OriginProtocolPolicy.HTTPS_ONLY,
          originSslProtocols: originConfig.customOriginSource
            .allowedOriginSSLVersions || [OriginSslPolicy.TLS_V1_2],
        }
        : undefined,
      connectionAttempts,
      connectionTimeout,
    };

    return originProperty;
  }
}<|MERGE_RESOLUTION|>--- conflicted
+++ resolved
@@ -709,11 +709,7 @@
  *
  * @resource AWS::CloudFront::Distribution
  */
-<<<<<<< HEAD
-export class CloudFrontWebDistribution extends Construct implements IDistribution {
-=======
 export class CloudFrontWebDistribution extends cdk.Resource implements IDistribution {
->>>>>>> 319bbf9e
   /**
    * The logging bucket for this CloudFront distribution.
    * If logging is not enabled for this distribution - this property will be undefined.
