--- conflicted
+++ resolved
@@ -4,14 +4,8 @@
 import * as ec2 from '@aws-cdk/aws-ec2';
 import * as iam from '@aws-cdk/aws-iam';
 import * as ssm from '@aws-cdk/aws-ssm';
-<<<<<<< HEAD
-import { CfnOutput, CfnResource, IResource, Resource, Stack, Tag, Token } from '@aws-cdk/core';
+import { CfnOutput, CfnResource, Construct, IResource, Resource, Stack, Tag, Token } from '@aws-cdk/core';
 import { Construct } from 'constructs';
-import * as fs from 'fs';
-import * as path from 'path';
-=======
-import { CfnOutput, CfnResource, Construct, IResource, Resource, Stack, Tag, Token } from '@aws-cdk/core';
->>>>>>> 319bbf9e
 import * as YAML from 'yaml';
 import { AwsAuth } from './aws-auth';
 import { clusterArnComponents, ClusterResource } from './cluster-resource';
