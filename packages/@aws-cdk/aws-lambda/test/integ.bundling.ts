--- conflicted
+++ resolved
@@ -1,10 +1,6 @@
-<<<<<<< HEAD
+import * as path from 'path';
 import { App, CfnOutput, Stack, StackProps } from '@aws-cdk/core';
 import { Construct } from 'constructs';
-=======
->>>>>>> 319bbf9e
-import * as path from 'path';
-import { App, CfnOutput, Construct, Stack, StackProps } from '@aws-cdk/core';
 import * as lambda from '../lib';
 
 /**
