--- conflicted
+++ resolved
@@ -279,7 +279,33 @@
 });
 ```
 
-<<<<<<< HEAD
+## Adding outlier detection to a Virtual Node listener
+
+The `outlierDetection` property can be added to a Virtual Node listener to add outlier detection. The 4 parameters 
+(`baseEjectionDuration`, `interval`, `maxEjectionPercent`, `maxServerErrors`) are required.
+
+```typescript
+// Cloud Map service discovery is currently required for host ejection by outlier detection
+const vpc = new ec2.Vpc(stack, 'vpc');
+const namespace = new servicediscovery.PrivateDnsNamespace(this, 'test-namespace', {
+    vpc,
+    name: 'domain.local',
+});
+const service = namespace.createService('Svc');
+
+const node = mesh.addVirtualNode('virtual-node', {
+  serviceDiscovery: appmesh.ServiceDiscovery.cloudMap({
+    service: service,
+  }),
+  outlierDetection: {
+    baseEjectionDuration: cdk.Duration.seconds(10),
+    interval: cdk.Duration.seconds(30),
+    maxEjectionPercent: 50,
+    maxServerErrors: 5,
+  },
+});
+```
+
 ## Adding a connection pool to a listener
 
 The `connectionPool` property can be added to a Virtual Node listener or Virtual Gateway listener to add a request connection pool. There are different 
@@ -309,32 +335,6 @@
     },
   })],
   virtualGatewayName: 'gateway',
-=======
-## Adding outlier detection to a Virtual Node listener
-
-The `outlierDetection` property can be added to a Virtual Node listener to add outlier detection. The 4 parameters 
-(`baseEjectionDuration`, `interval`, `maxEjectionPercent`, `maxServerErrors`) are required.
-
-```typescript
-// Cloud Map service discovery is currently required for host ejection by outlier detection
-const vpc = new ec2.Vpc(stack, 'vpc');
-const namespace = new servicediscovery.PrivateDnsNamespace(this, 'test-namespace', {
-    vpc,
-    name: 'domain.local',
-});
-const service = namespace.createService('Svc');
-
-const node = mesh.addVirtualNode('virtual-node', {
-  serviceDiscovery: appmesh.ServiceDiscovery.cloudMap({
-    service: service,
-  }),
-  outlierDetection: {
-    baseEjectionDuration: cdk.Duration.seconds(10),
-    interval: cdk.Duration.seconds(30),
-    maxEjectionPercent: 50,
-    maxServerErrors: 5,
-  },
->>>>>>> d02770ea
 });
 ```
 
