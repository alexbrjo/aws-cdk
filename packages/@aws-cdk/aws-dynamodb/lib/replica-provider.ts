import * as path from 'path';
import * as iam from '@aws-cdk/aws-iam';
import * as lambda from '@aws-cdk/aws-lambda';
import { Duration, NestedStack, Stack } from '@aws-cdk/core';
import * as cr from '@aws-cdk/custom-resources';
<<<<<<< HEAD
import { Construct } from 'constructs';
import * as path from 'path';
=======
>>>>>>> 319bbf9e

export class ReplicaProvider extends NestedStack {
  /**
   * Creates a stack-singleton resource provider nested stack.
   */
  public static getOrCreate(scope: Construct) {
    const stack = Stack.of(scope);
    const uid = '@aws-cdk/aws-dynamodb.ReplicaProvider';
    return stack.node.tryFindChild(uid) as ReplicaProvider || new ReplicaProvider(stack, uid);
  }

  /**
   * The custom resource provider.
   */
  public readonly provider: cr.Provider;

  /**
   * The onEvent handler
   */
  public readonly onEventHandler: lambda.Function;

  /**
   * The isComplete handler
   */
  public readonly isCompleteHandler: lambda.Function;

  private constructor(scope: Construct, id: string) {
    super(scope, id);

    const code = lambda.Code.fromAsset(path.join(__dirname, 'replica-handler'));

    // Issues UpdateTable API calls
    this.onEventHandler = new lambda.Function(this, 'OnEventHandler', {
      code,
      runtime: lambda.Runtime.NODEJS_12_X,
      handler: 'index.onEventHandler',
      timeout: Duration.minutes(5),
    });

    // Checks if table is back to `ACTIVE` state
    this.isCompleteHandler = new lambda.Function(this, 'IsCompleteHandler', {
      code,
      runtime: lambda.Runtime.NODEJS_12_X,
      handler: 'index.isCompleteHandler',
      timeout: Duration.seconds(30),
    });

    // Allows the creation of the `AWSServiceRoleForDynamoDBReplication` service linked role
    this.onEventHandler.addToRolePolicy(
      new iam.PolicyStatement({
        actions: ['iam:CreateServiceLinkedRole'],
        resources: [Stack.of(this).formatArn({
          service: 'iam',
          region: '', // IAM is region-less
          resource: 'role',
          resourceName: 'aws-service-role/replication.dynamodb.amazonaws.com/AWSServiceRoleForDynamoDBReplication',
        })],
      }),
    );

    // Required for replica table creation
    this.onEventHandler.addToRolePolicy(
      new iam.PolicyStatement({
        actions: ['dynamodb:DescribeLimits'],
        resources: ['*'],
      }),
    );

    this.provider = new cr.Provider(this, 'Provider', {
      onEventHandler: this.onEventHandler,
      isCompleteHandler: this.isCompleteHandler,
      queryInterval: Duration.seconds(10),
    });
  }
}<|MERGE_RESOLUTION|>--- conflicted
+++ resolved
@@ -3,11 +3,7 @@
 import * as lambda from '@aws-cdk/aws-lambda';
 import { Duration, NestedStack, Stack } from '@aws-cdk/core';
 import * as cr from '@aws-cdk/custom-resources';
-<<<<<<< HEAD
 import { Construct } from 'constructs';
-import * as path from 'path';
-=======
->>>>>>> 319bbf9e
 
 export class ReplicaProvider extends NestedStack {
   /**
