--- conflicted
+++ resolved
@@ -1,10 +1,6 @@
-<<<<<<< HEAD
+import * as path from 'path';
 import { CustomResource, CustomResourceProvider, CustomResourceProviderRuntime, IResource, Resource, Stack, Token } from '@aws-cdk/core';
 import { Construct } from 'constructs';
-=======
->>>>>>> 319bbf9e
-import * as path from 'path';
-import { Construct, CustomResource, CustomResourceProvider, CustomResourceProviderRuntime, IResource, Resource, Stack, Token } from '@aws-cdk/core';
 
 const RESOURCE_TYPE = 'Custom::AWSCDKOpenIdConnectProvider';
 
