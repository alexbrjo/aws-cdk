--- conflicted
+++ resolved
@@ -71,13 +71,9 @@
     "cfn2ts": "0.0.0",
     "jest": "^25.5.4",
     "pkglint": "0.0.0",
-<<<<<<< HEAD
-    "aws-sdk": "^2.691.0",
+    "aws-sdk": "^2.739.0",
     "@types/sinon": "^9.0.4",
-    "sinon": "^9.0.2"
-=======
     "sinon": "^9.0.3"
->>>>>>> 95c03323
   },
   "dependencies": {
     "@aws-cdk/core": "0.0.0",
