--- conflicted
+++ resolved
@@ -237,7 +237,10 @@
 
 The `listeners` property can be left blank and added later with the `node.addListener()` method. The `healthcheck` and `timeout` properties are optional but if specifying a listener, the `port` must be added.
 
-<<<<<<< HEAD
+The `backends` property can be added with `node.addBackend()`. We define a virtual service and add it to the virtual node to allow egress traffic to other node.
+
+The `backendsDefaultClientPolicy` property are added to the node while creating the virtual node. These are virtual node's service backends client policy defaults.
+
 ## Adding TLS to a listener
 
 The `tlsCertificate` property can be added to a Virtual Node listener or Virtual Gateway listener to add TLS configuration. A certificate from AWS Certificate Manager can be incorporated or a customer provided certificate can be specified with a `certificateChain` path file and a `privateKey` file path.
@@ -275,11 +278,6 @@
   virtualGatewayName: 'gateway',
 });
 ```
-=======
-The `backends` property can be added with `node.addBackend()`. We define a virtual service and add it to the virtual node to allow egress traffic to other node.
-
-The `backendsDefaultClientPolicy` property are added to the node while creating the virtual node. These are virtual node's service backends client policy defaults.
->>>>>>> 1be831ab
 
 ## Adding a Route
 
